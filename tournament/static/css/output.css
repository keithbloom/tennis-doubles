/*
! tailwindcss v3.4.10 | MIT License | https://tailwindcss.com
*/

/*
1. Prevent padding and border from affecting element width. (https://github.com/mozdevs/cssremedy/issues/4)
2. Allow adding a border to an element by just adding a border-width. (https://github.com/tailwindcss/tailwindcss/pull/116)
*/

*,
::before,
::after {
  box-sizing: border-box;
  /* 1 */
  border-width: 0;
  /* 2 */
  border-style: solid;
  /* 2 */
  border-color: #e5e7eb;
  /* 2 */
}

::before,
::after {
  --tw-content: '';
}

/*
1. Use a consistent sensible line-height in all browsers.
2. Prevent adjustments of font size after orientation changes in iOS.
3. Use a more readable tab size.
4. Use the user's configured `sans` font-family by default.
5. Use the user's configured `sans` font-feature-settings by default.
6. Use the user's configured `sans` font-variation-settings by default.
7. Disable tap highlights on iOS
*/

html,
:host {
  line-height: 1.5;
  /* 1 */
  -webkit-text-size-adjust: 100%;
  /* 2 */
  -moz-tab-size: 4;
  /* 3 */
  -o-tab-size: 4;
     tab-size: 4;
  /* 3 */
  font-family: ui-sans-serif, system-ui, sans-serif, "Apple Color Emoji", "Segoe UI Emoji", "Segoe UI Symbol", "Noto Color Emoji";
  /* 4 */
  font-feature-settings: normal;
  /* 5 */
  font-variation-settings: normal;
  /* 6 */
  -webkit-tap-highlight-color: transparent;
  /* 7 */
}

/*
1. Remove the margin in all browsers.
2. Inherit line-height from `html` so users can set them as a class directly on the `html` element.
*/

body {
  margin: 0;
  /* 1 */
  line-height: inherit;
  /* 2 */
}

/*
1. Add the correct height in Firefox.
2. Correct the inheritance of border color in Firefox. (https://bugzilla.mozilla.org/show_bug.cgi?id=190655)
3. Ensure horizontal rules are visible by default.
*/

hr {
  height: 0;
  /* 1 */
  color: inherit;
  /* 2 */
  border-top-width: 1px;
  /* 3 */
}

/*
Add the correct text decoration in Chrome, Edge, and Safari.
*/

abbr:where([title]) {
  -webkit-text-decoration: underline dotted;
          text-decoration: underline dotted;
}

/*
Remove the default font size and weight for headings.
*/

h1,
h2,
h3,
h4,
h5,
h6 {
  font-size: inherit;
  font-weight: inherit;
}

/*
Reset links to optimize for opt-in styling instead of opt-out.
*/

a {
  color: inherit;
  text-decoration: inherit;
}

/*
Add the correct font weight in Edge and Safari.
*/

b,
strong {
  font-weight: bolder;
}

/*
1. Use the user's configured `mono` font-family by default.
2. Use the user's configured `mono` font-feature-settings by default.
3. Use the user's configured `mono` font-variation-settings by default.
4. Correct the odd `em` font sizing in all browsers.
*/

code,
kbd,
samp,
pre {
  font-family: ui-monospace, SFMono-Regular, Menlo, Monaco, Consolas, "Liberation Mono", "Courier New", monospace;
  /* 1 */
  font-feature-settings: normal;
  /* 2 */
  font-variation-settings: normal;
  /* 3 */
  font-size: 1em;
  /* 4 */
}

/*
Add the correct font size in all browsers.
*/

small {
  font-size: 80%;
}

/*
Prevent `sub` and `sup` elements from affecting the line height in all browsers.
*/

sub,
sup {
  font-size: 75%;
  line-height: 0;
  position: relative;
  vertical-align: baseline;
}

sub {
  bottom: -0.25em;
}

sup {
  top: -0.5em;
}

/*
1. Remove text indentation from table contents in Chrome and Safari. (https://bugs.chromium.org/p/chromium/issues/detail?id=999088, https://bugs.webkit.org/show_bug.cgi?id=201297)
2. Correct table border color inheritance in all Chrome and Safari. (https://bugs.chromium.org/p/chromium/issues/detail?id=935729, https://bugs.webkit.org/show_bug.cgi?id=195016)
3. Remove gaps between table borders by default.
*/

table {
  text-indent: 0;
  /* 1 */
  border-color: inherit;
  /* 2 */
  border-collapse: collapse;
  /* 3 */
}

/*
1. Change the font styles in all browsers.
2. Remove the margin in Firefox and Safari.
3. Remove default padding in all browsers.
*/

button,
input,
optgroup,
select,
textarea {
  font-family: inherit;
  /* 1 */
  font-feature-settings: inherit;
  /* 1 */
  font-variation-settings: inherit;
  /* 1 */
  font-size: 100%;
  /* 1 */
  font-weight: inherit;
  /* 1 */
  line-height: inherit;
  /* 1 */
  letter-spacing: inherit;
  /* 1 */
  color: inherit;
  /* 1 */
  margin: 0;
  /* 2 */
  padding: 0;
  /* 3 */
}

/*
Remove the inheritance of text transform in Edge and Firefox.
*/

button,
select {
  text-transform: none;
}

/*
1. Correct the inability to style clickable types in iOS and Safari.
2. Remove default button styles.
*/

button,
input:where([type='button']),
input:where([type='reset']),
input:where([type='submit']) {
  -webkit-appearance: button;
  /* 1 */
  background-color: transparent;
  /* 2 */
  background-image: none;
  /* 2 */
}

/*
Use the modern Firefox focus style for all focusable elements.
*/

:-moz-focusring {
  outline: auto;
}

/*
Remove the additional `:invalid` styles in Firefox. (https://github.com/mozilla/gecko-dev/blob/2f9eacd9d3d995c937b4251a5557d95d494c9be1/layout/style/res/forms.css#L728-L737)
*/

:-moz-ui-invalid {
  box-shadow: none;
}

/*
Add the correct vertical alignment in Chrome and Firefox.
*/

progress {
  vertical-align: baseline;
}

/*
Correct the cursor style of increment and decrement buttons in Safari.
*/

::-webkit-inner-spin-button,
::-webkit-outer-spin-button {
  height: auto;
}

/*
1. Correct the odd appearance in Chrome and Safari.
2. Correct the outline style in Safari.
*/

[type='search'] {
  -webkit-appearance: textfield;
  /* 1 */
  outline-offset: -2px;
  /* 2 */
}

/*
Remove the inner padding in Chrome and Safari on macOS.
*/

::-webkit-search-decoration {
  -webkit-appearance: none;
}

/*
1. Correct the inability to style clickable types in iOS and Safari.
2. Change font properties to `inherit` in Safari.
*/

::-webkit-file-upload-button {
  -webkit-appearance: button;
  /* 1 */
  font: inherit;
  /* 2 */
}

/*
Add the correct display in Chrome and Safari.
*/

summary {
  display: list-item;
}

/*
Removes the default spacing and border for appropriate elements.
*/

blockquote,
dl,
dd,
h1,
h2,
h3,
h4,
h5,
h6,
hr,
figure,
p,
pre {
  margin: 0;
}

fieldset {
  margin: 0;
  padding: 0;
}

legend {
  padding: 0;
}

ol,
ul,
menu {
  list-style: none;
  margin: 0;
  padding: 0;
}

/*
Reset default styling for dialogs.
*/

dialog {
  padding: 0;
}

/*
Prevent resizing textareas horizontally by default.
*/

textarea {
  resize: vertical;
}

/*
1. Reset the default placeholder opacity in Firefox. (https://github.com/tailwindlabs/tailwindcss/issues/3300)
2. Set the default placeholder color to the user's configured gray 400 color.
*/

input::-moz-placeholder, textarea::-moz-placeholder {
  opacity: 1;
  /* 1 */
  color: #9ca3af;
  /* 2 */
}

input::placeholder,
textarea::placeholder {
  opacity: 1;
  /* 1 */
  color: #9ca3af;
  /* 2 */
}

/*
Set the default cursor for buttons.
*/

button,
[role="button"] {
  cursor: pointer;
}

/*
Make sure disabled buttons don't get the pointer cursor.
*/

:disabled {
  cursor: default;
}

/*
1. Make replaced elements `display: block` by default. (https://github.com/mozdevs/cssremedy/issues/14)
2. Add `vertical-align: middle` to align replaced elements more sensibly by default. (https://github.com/jensimmons/cssremedy/issues/14#issuecomment-634934210)
   This can trigger a poorly considered lint error in some tools but is included by design.
*/

img,
svg,
video,
canvas,
audio,
iframe,
embed,
object {
  display: block;
  /* 1 */
  vertical-align: middle;
  /* 2 */
}

/*
Constrain images and videos to the parent width and preserve their intrinsic aspect ratio. (https://github.com/mozdevs/cssremedy/issues/14)
*/

img,
video {
  max-width: 100%;
  height: auto;
}

/* Make elements with the HTML hidden attribute stay hidden by default */

[hidden] {
  display: none;
}

*, ::before, ::after {
  --tw-border-spacing-x: 0;
  --tw-border-spacing-y: 0;
  --tw-translate-x: 0;
  --tw-translate-y: 0;
  --tw-rotate: 0;
  --tw-skew-x: 0;
  --tw-skew-y: 0;
  --tw-scale-x: 1;
  --tw-scale-y: 1;
  --tw-pan-x:  ;
  --tw-pan-y:  ;
  --tw-pinch-zoom:  ;
  --tw-scroll-snap-strictness: proximity;
  --tw-gradient-from-position:  ;
  --tw-gradient-via-position:  ;
  --tw-gradient-to-position:  ;
  --tw-ordinal:  ;
  --tw-slashed-zero:  ;
  --tw-numeric-figure:  ;
  --tw-numeric-spacing:  ;
  --tw-numeric-fraction:  ;
  --tw-ring-inset:  ;
  --tw-ring-offset-width: 0px;
  --tw-ring-offset-color: #fff;
  --tw-ring-color: rgb(59 130 246 / 0.5);
  --tw-ring-offset-shadow: 0 0 #0000;
  --tw-ring-shadow: 0 0 #0000;
  --tw-shadow: 0 0 #0000;
  --tw-shadow-colored: 0 0 #0000;
  --tw-blur:  ;
  --tw-brightness:  ;
  --tw-contrast:  ;
  --tw-grayscale:  ;
  --tw-hue-rotate:  ;
  --tw-invert:  ;
  --tw-saturate:  ;
  --tw-sepia:  ;
  --tw-drop-shadow:  ;
  --tw-backdrop-blur:  ;
  --tw-backdrop-brightness:  ;
  --tw-backdrop-contrast:  ;
  --tw-backdrop-grayscale:  ;
  --tw-backdrop-hue-rotate:  ;
  --tw-backdrop-invert:  ;
  --tw-backdrop-opacity:  ;
  --tw-backdrop-saturate:  ;
  --tw-backdrop-sepia:  ;
  --tw-contain-size:  ;
  --tw-contain-layout:  ;
  --tw-contain-paint:  ;
  --tw-contain-style:  ;
}

::backdrop {
  --tw-border-spacing-x: 0;
  --tw-border-spacing-y: 0;
  --tw-translate-x: 0;
  --tw-translate-y: 0;
  --tw-rotate: 0;
  --tw-skew-x: 0;
  --tw-skew-y: 0;
  --tw-scale-x: 1;
  --tw-scale-y: 1;
  --tw-pan-x:  ;
  --tw-pan-y:  ;
  --tw-pinch-zoom:  ;
  --tw-scroll-snap-strictness: proximity;
  --tw-gradient-from-position:  ;
  --tw-gradient-via-position:  ;
  --tw-gradient-to-position:  ;
  --tw-ordinal:  ;
  --tw-slashed-zero:  ;
  --tw-numeric-figure:  ;
  --tw-numeric-spacing:  ;
  --tw-numeric-fraction:  ;
  --tw-ring-inset:  ;
  --tw-ring-offset-width: 0px;
  --tw-ring-offset-color: #fff;
  --tw-ring-color: rgb(59 130 246 / 0.5);
  --tw-ring-offset-shadow: 0 0 #0000;
  --tw-ring-shadow: 0 0 #0000;
  --tw-shadow: 0 0 #0000;
  --tw-shadow-colored: 0 0 #0000;
  --tw-blur:  ;
  --tw-brightness:  ;
  --tw-contrast:  ;
  --tw-grayscale:  ;
  --tw-hue-rotate:  ;
  --tw-invert:  ;
  --tw-saturate:  ;
  --tw-sepia:  ;
  --tw-drop-shadow:  ;
  --tw-backdrop-blur:  ;
  --tw-backdrop-brightness:  ;
  --tw-backdrop-contrast:  ;
  --tw-backdrop-grayscale:  ;
  --tw-backdrop-hue-rotate:  ;
  --tw-backdrop-invert:  ;
  --tw-backdrop-opacity:  ;
  --tw-backdrop-saturate:  ;
  --tw-backdrop-sepia:  ;
  --tw-contain-size:  ;
  --tw-contain-layout:  ;
  --tw-contain-paint:  ;
  --tw-contain-style:  ;
}

.container {
  width: 100%;
}

@media (min-width: 640px) {
  .container {
    max-width: 640px;
  }
}

@media (min-width: 768px) {
  .container {
    max-width: 768px;
  }
}

@media (min-width: 1024px) {
  .container {
    max-width: 1024px;
  }
}

@media (min-width: 1280px) {
  .container {
    max-width: 1280px;
  }
}

@media (min-width: 1536px) {
  .container {
    max-width: 1536px;
  }
}

.static {
  position: static;
}

.absolute {
  position: absolute;
}

.relative {
  position: relative;
}

.sticky {
  position: sticky;
}

.inset-0 {
  inset: 0px;
}

.bottom-0 {
  bottom: 0px;
}

.left-0 {
  left: 0px;
}

.right-0 {
  right: 0px;
}

.z-10 {
  z-index: 10;
}

.mx-auto {
  margin-left: auto;
  margin-right: auto;
}

.-mb-px {
  margin-bottom: -1px;
}

<<<<<<< HEAD
.mt-4 {
  margin-top: 1rem;
}

=======
>>>>>>> 6b47eb8f
.block {
  display: block;
}

.flex {
  display: flex;
}

.table {
  display: table;
}

.h-1 {
  height: 0.25rem;
}

.h-16 {
  height: 4rem;
}

.h-32 {
  height: 8rem;
}

.h-full {
  height: 100%;
}

.w-16 {
  width: 4rem;
}

.w-full {
  width: 100%;
}

.max-w-3xl {
  max-width: 48rem;
}

.flex-1 {
  flex: 1 1 0%;
}

.border-collapse {
  border-collapse: collapse;
}

.scale-100 {
  --tw-scale-x: 1;
  --tw-scale-y: 1;
  transform: translate(var(--tw-translate-x), var(--tw-translate-y)) rotate(var(--tw-rotate)) skewX(var(--tw-skew-x)) skewY(var(--tw-skew-y)) scaleX(var(--tw-scale-x)) scaleY(var(--tw-scale-y));
}

.scale-95 {
  --tw-scale-x: .95;
  --tw-scale-y: .95;
  transform: translate(var(--tw-translate-x), var(--tw-translate-y)) rotate(var(--tw-rotate)) skewX(var(--tw-skew-x)) skewY(var(--tw-skew-y)) scaleX(var(--tw-scale-x)) scaleY(var(--tw-scale-y));
}

.transform {
  transform: translate(var(--tw-translate-x), var(--tw-translate-y)) rotate(var(--tw-rotate)) skewX(var(--tw-skew-x)) skewY(var(--tw-skew-y)) scaleX(var(--tw-scale-x)) scaleY(var(--tw-scale-y));
}

.flex-col {
  flex-direction: column;
}

.items-center {
  align-items: center;
}

.justify-start {
  justify-content: flex-start;
}

.justify-center {
  justify-content: center;
}

.overflow-hidden {
  overflow: hidden;
}

.overflow-x-auto {
  overflow-x: auto;
}

.rounded-full {
  border-radius: 9999px;
}

.rounded-b-lg {
  border-bottom-right-radius: 0.5rem;
  border-bottom-left-radius: 0.5rem;
}

<<<<<<< HEAD
.rounded-b-lg {
  border-bottom-right-radius: 0.5rem;
  border-bottom-left-radius: 0.5rem;
}

=======
>>>>>>> 6b47eb8f
.rounded-t-lg {
  border-top-left-radius: 0.5rem;
  border-top-right-radius: 0.5rem;
}

.border {
  border-width: 1px;
}

.border-b {
  border-bottom-width: 1px;
}

.border-b-2 {
  border-bottom-width: 2px;
}

.border-gray-200 {
  --tw-border-opacity: 1;
  border-color: rgb(229 231 235 / var(--tw-border-opacity));
}

.border-slate-400 {
  --tw-border-opacity: 1;
  border-color: rgb(148 163 184 / var(--tw-border-opacity));
}

.border-transparent {
  border-color: transparent;
}

.bg-black {
  --tw-bg-opacity: 1;
  background-color: rgb(0 0 0 / var(--tw-bg-opacity));
}

.bg-custom-badge-0-0 {
  --tw-bg-opacity: 1;
  background-color: rgb(204 251 241 / var(--tw-bg-opacity));
}

.bg-custom-badge-0-1 {
  --tw-bg-opacity: 1;
  background-color: rgb(236 253 245 / var(--tw-bg-opacity));
}

.bg-custom-badge-0-2 {
  --tw-bg-opacity: 1;
  background-color: rgb(165 243 252 / var(--tw-bg-opacity));
}

.bg-custom-badge-0-3 {
  --tw-bg-opacity: 1;
  background-color: rgb(220 252 231 / var(--tw-bg-opacity));
}

<<<<<<< HEAD
.bg-custom-badge-0-0 {
  --tw-bg-opacity: 1;
  background-color: rgb(204 251 241 / var(--tw-bg-opacity));
}

.bg-custom-badge-0-1 {
  --tw-bg-opacity: 1;
  background-color: rgb(236 253 245 / var(--tw-bg-opacity));
}

.bg-custom-badge-0-2 {
  --tw-bg-opacity: 1;
  background-color: rgb(165 243 252 / var(--tw-bg-opacity));
}

.bg-custom-badge-0-3 {
  --tw-bg-opacity: 1;
  background-color: rgb(220 252 231 / var(--tw-bg-opacity));
}

=======
>>>>>>> 6b47eb8f
.bg-custom-badge-0-4 {
  --tw-bg-opacity: 1;
  background-color: rgb(239 246 255 / var(--tw-bg-opacity));
}

.bg-custom-badge-0-5 {
  --tw-bg-opacity: 1;
  background-color: rgb(153 246 228 / var(--tw-bg-opacity));
}

.bg-custom-badge-0-6 {
  --tw-bg-opacity: 1;
  background-color: rgb(236 252 203 / var(--tw-bg-opacity));
}

.bg-custom-badge-1-0 {
<<<<<<< HEAD
  --tw-bg-opacity: 1;
  background-color: rgb(254 226 226 / var(--tw-bg-opacity));
}

.bg-custom-badge-1-1 {
  --tw-bg-opacity: 1;
  background-color: rgb(231 229 228 / var(--tw-bg-opacity));
}

.bg-custom-badge-1-2 {
  --tw-bg-opacity: 1;
  background-color: rgb(253 242 248 / var(--tw-bg-opacity));
}

.bg-custom-badge-1-3 {
  --tw-bg-opacity: 1;
  background-color: rgb(254 202 202 / var(--tw-bg-opacity));
}

.bg-custom-badge-1-4 {
  --tw-bg-opacity: 1;
  background-color: rgb(229 229 229 / var(--tw-bg-opacity));
}

.bg-custom-badge-1-5 {
  --tw-bg-opacity: 1;
  background-color: rgb(254 242 242 / var(--tw-bg-opacity));
}

.bg-custom-badge-1-6 {
  --tw-bg-opacity: 1;
=======
  --tw-bg-opacity: 1;
  background-color: rgb(254 226 226 / var(--tw-bg-opacity));
}

.bg-custom-badge-1-1 {
  --tw-bg-opacity: 1;
  background-color: rgb(231 229 228 / var(--tw-bg-opacity));
}

.bg-custom-badge-1-2 {
  --tw-bg-opacity: 1;
  background-color: rgb(253 242 248 / var(--tw-bg-opacity));
}

.bg-custom-badge-1-3 {
  --tw-bg-opacity: 1;
  background-color: rgb(254 202 202 / var(--tw-bg-opacity));
}

.bg-custom-badge-1-4 {
  --tw-bg-opacity: 1;
  background-color: rgb(229 229 229 / var(--tw-bg-opacity));
}

.bg-custom-badge-1-5 {
  --tw-bg-opacity: 1;
  background-color: rgb(254 242 242 / var(--tw-bg-opacity));
}

.bg-custom-badge-1-6 {
  --tw-bg-opacity: 1;
>>>>>>> 6b47eb8f
  background-color: rgb(254 205 211 / var(--tw-bg-opacity));
}

.bg-custom-pink-0 {
  --tw-bg-opacity: 1;
  background-color: rgb(255 201 131 / var(--tw-bg-opacity));
}

.bg-custom-pink-1 {
  --tw-bg-opacity: 1;
  background-color: rgb(255 230 237 / var(--tw-bg-opacity));
}

.bg-custom-pink-2 {
  --tw-bg-opacity: 1;
  background-color: rgb(242 131 198 / var(--tw-bg-opacity));
}

.bg-custom-pink-3 {
  --tw-bg-opacity: 1;
  background-color: rgb(244 124 113 / var(--tw-bg-opacity));
}

.bg-custom-pink-4 {
  --tw-bg-opacity: 1;
  background-color: rgb(255 77 133 / var(--tw-bg-opacity));
}

.bg-custom-pink-5 {
  --tw-bg-opacity: 1;
  background-color: rgb(243 96 89 / var(--tw-bg-opacity));
}

.bg-custom-pink-6 {
  --tw-bg-opacity: 1;
  background-color: rgb(240 92 119 / var(--tw-bg-opacity));
}

.bg-gray-100 {
  --tw-bg-opacity: 1;
  background-color: rgb(243 244 246 / var(--tw-bg-opacity));
}

.bg-gray-200 {
  --tw-bg-opacity: 1;
  background-color: rgb(229 231 235 / var(--tw-bg-opacity));
}

.bg-slate-100 {
  --tw-bg-opacity: 1;
  background-color: rgb(241 245 249 / var(--tw-bg-opacity));
}

.bg-slate-50 {
  --tw-bg-opacity: 1;
  background-color: rgb(248 250 252 / var(--tw-bg-opacity));
}

.bg-tab-badge-0 {
  --tw-bg-opacity: 1;
  background-color: rgb(219 234 254 / var(--tw-bg-opacity));
}

.bg-tab-badge-1 {
  --tw-bg-opacity: 1;
  background-color: rgb(254 242 242 / var(--tw-bg-opacity));
}

.bg-white {
  --tw-bg-opacity: 1;
  background-color: rgb(255 255 255 / var(--tw-bg-opacity));
}

.bg-cover {
  background-size: cover;
}

.bg-center {
  background-position: center;
}

.p-3 {
  padding: 0.75rem;
}

.p-4 {
  padding: 1rem;
}

.px-1 {
  padding-left: 0.25rem;
  padding-right: 0.25rem;
}

.px-4 {
  padding-left: 1rem;
  padding-right: 1rem;
}

.py-2 {
  padding-top: 0.5rem;
  padding-bottom: 0.5rem;
}

.py-3 {
  padding-top: 0.75rem;
  padding-bottom: 0.75rem;
}

.text-center {
  text-align: center;
}

.font-monofett {
  font-family: Monofett, sans-serif;
}

.text-3xl {
  font-size: 1.875rem;
  line-height: 2.25rem;
}

.text-sm {
  font-size: 0.875rem;
  line-height: 1.25rem;
}

.text-xs {
  font-size: 0.75rem;
  line-height: 1rem;
}

.text-base {
  font-size: 1rem;
  line-height: 1.5rem;
}

.font-bold {
  font-weight: 700;
}

.font-medium {
  font-weight: 500;
}

.font-thin {
  font-weight: 100;
}

.tracking-wider {
  letter-spacing: 0.05em;
}

.text-black {
  --tw-text-opacity: 1;
  color: rgb(0 0 0 / var(--tw-text-opacity));
}

.text-gray-200 {
  --tw-text-opacity: 1;
  color: rgb(229 231 235 / var(--tw-text-opacity));
}

.text-gray-500 {
  --tw-text-opacity: 1;
  color: rgb(107 114 128 / var(--tw-text-opacity));
}

.text-gray-600 {
  --tw-text-opacity: 1;
  color: rgb(75 85 99 / var(--tw-text-opacity));
}

.text-gray-700 {
<<<<<<< HEAD
  --tw-text-opacity: 1;
  color: rgb(55 65 81 / var(--tw-text-opacity));
}

.text-blue-600 {
=======
>>>>>>> 6b47eb8f
  --tw-text-opacity: 1;
  color: rgb(55 65 81 / var(--tw-text-opacity));
}

.opacity-0 {
  opacity: 0;
}

.opacity-0 {
  opacity: 0;
}

.opacity-10 {
  opacity: 0.1;
}

.opacity-100 {
  opacity: 1;
}

.opacity-80 {
  opacity: 0.8;
}

.shadow-md {
  --tw-shadow: 0 4px 6px -1px rgb(0 0 0 / 0.1), 0 2px 4px -2px rgb(0 0 0 / 0.1);
  --tw-shadow-colored: 0 4px 6px -1px var(--tw-shadow-color), 0 2px 4px -2px var(--tw-shadow-color);
  box-shadow: var(--tw-ring-offset-shadow, 0 0 #0000), var(--tw-ring-shadow, 0 0 #0000), var(--tw-shadow);
}

.transition {
  transition-property: color, background-color, border-color, text-decoration-color, fill, stroke, opacity, box-shadow, transform, filter, -webkit-backdrop-filter;
  transition-property: color, background-color, border-color, text-decoration-color, fill, stroke, opacity, box-shadow, transform, filter, backdrop-filter;
  transition-property: color, background-color, border-color, text-decoration-color, fill, stroke, opacity, box-shadow, transform, filter, backdrop-filter, -webkit-backdrop-filter;
  transition-timing-function: cubic-bezier(0.4, 0, 0.2, 1);
  transition-duration: 150ms;
}

.transition-all {
  transition-property: all;
  transition-timing-function: cubic-bezier(0.4, 0, 0.2, 1);
  transition-duration: 150ms;
}

.duration-200 {
  transition-duration: 200ms;
}

.duration-300 {
  transition-duration: 300ms;
}

.ease-in-out {
  transition-timing-function: cubic-bezier(0.4, 0, 0.2, 1);
}

.ease-out {
  transition-timing-function: cubic-bezier(0, 0, 0.2, 1);
}

.hover\:border-gray-300:hover {
  --tw-border-opacity: 1;
  border-color: rgb(209 213 219 / var(--tw-border-opacity));
}

.hover\:bg-gray-200:hover {
  --tw-bg-opacity: 1;
  background-color: rgb(229 231 235 / var(--tw-bg-opacity));
}

.hover\:text-gray-700:hover {
  --tw-text-opacity: 1;
  color: rgb(55 65 81 / var(--tw-text-opacity));
}

@media (min-width: 640px) {
  .sm\:h-20 {
    height: 5rem;
  }

  .sm\:h-48 {
    height: 12rem;
  }

  .sm\:w-20 {
    width: 5rem;
  }

  .sm\:text-3xl {
    font-size: 1.875rem;
    line-height: 2.25rem;
  }

  .sm\:text-sm {
    font-size: 0.875rem;
    line-height: 1.25rem;
  }
}

@media (min-width: 768px) {
  .md\:h-20 {
    height: 5rem;
  }

  .md\:h-64 {
    height: 16rem;
  }

  .md\:w-20 {
    width: 5rem;
  }

  .md\:max-w-5xl {
    max-width: 64rem;
  }

  .md\:text-4xl {
    font-size: 2.25rem;
    line-height: 2.5rem;
  }
}

@media (min-width: 1024px) {
  .lg\:max-w-6xl {
    max-width: 72rem;
  }

  .lg\:text-7xl {
    font-size: 4.5rem;
    line-height: 1;
  }
}<|MERGE_RESOLUTION|>--- conflicted
+++ resolved
@@ -633,13 +633,6 @@
   margin-bottom: -1px;
 }
 
-<<<<<<< HEAD
-.mt-4 {
-  margin-top: 1rem;
-}
-
-=======
->>>>>>> 6b47eb8f
 .block {
   display: block;
 }
@@ -737,14 +730,6 @@
   border-bottom-left-radius: 0.5rem;
 }
 
-<<<<<<< HEAD
-.rounded-b-lg {
-  border-bottom-right-radius: 0.5rem;
-  border-bottom-left-radius: 0.5rem;
-}
-
-=======
->>>>>>> 6b47eb8f
 .rounded-t-lg {
   border-top-left-radius: 0.5rem;
   border-top-right-radius: 0.5rem;
@@ -801,29 +786,6 @@
   background-color: rgb(220 252 231 / var(--tw-bg-opacity));
 }
 
-<<<<<<< HEAD
-.bg-custom-badge-0-0 {
-  --tw-bg-opacity: 1;
-  background-color: rgb(204 251 241 / var(--tw-bg-opacity));
-}
-
-.bg-custom-badge-0-1 {
-  --tw-bg-opacity: 1;
-  background-color: rgb(236 253 245 / var(--tw-bg-opacity));
-}
-
-.bg-custom-badge-0-2 {
-  --tw-bg-opacity: 1;
-  background-color: rgb(165 243 252 / var(--tw-bg-opacity));
-}
-
-.bg-custom-badge-0-3 {
-  --tw-bg-opacity: 1;
-  background-color: rgb(220 252 231 / var(--tw-bg-opacity));
-}
-
-=======
->>>>>>> 6b47eb8f
 .bg-custom-badge-0-4 {
   --tw-bg-opacity: 1;
   background-color: rgb(239 246 255 / var(--tw-bg-opacity));
@@ -840,7 +802,6 @@
 }
 
 .bg-custom-badge-1-0 {
-<<<<<<< HEAD
   --tw-bg-opacity: 1;
   background-color: rgb(254 226 226 / var(--tw-bg-opacity));
 }
@@ -872,39 +833,6 @@
 
 .bg-custom-badge-1-6 {
   --tw-bg-opacity: 1;
-=======
-  --tw-bg-opacity: 1;
-  background-color: rgb(254 226 226 / var(--tw-bg-opacity));
-}
-
-.bg-custom-badge-1-1 {
-  --tw-bg-opacity: 1;
-  background-color: rgb(231 229 228 / var(--tw-bg-opacity));
-}
-
-.bg-custom-badge-1-2 {
-  --tw-bg-opacity: 1;
-  background-color: rgb(253 242 248 / var(--tw-bg-opacity));
-}
-
-.bg-custom-badge-1-3 {
-  --tw-bg-opacity: 1;
-  background-color: rgb(254 202 202 / var(--tw-bg-opacity));
-}
-
-.bg-custom-badge-1-4 {
-  --tw-bg-opacity: 1;
-  background-color: rgb(229 229 229 / var(--tw-bg-opacity));
-}
-
-.bg-custom-badge-1-5 {
-  --tw-bg-opacity: 1;
-  background-color: rgb(254 242 242 / var(--tw-bg-opacity));
-}
-
-.bg-custom-badge-1-6 {
-  --tw-bg-opacity: 1;
->>>>>>> 6b47eb8f
   background-color: rgb(254 205 211 / var(--tw-bg-opacity));
 }
 
@@ -1079,14 +1007,6 @@
 }
 
 .text-gray-700 {
-<<<<<<< HEAD
-  --tw-text-opacity: 1;
-  color: rgb(55 65 81 / var(--tw-text-opacity));
-}
-
-.text-blue-600 {
-=======
->>>>>>> 6b47eb8f
   --tw-text-opacity: 1;
   color: rgb(55 65 81 / var(--tw-text-opacity));
 }
